# Climate Cabinet Campaign Finance Tracker

## Process

1. Collect: Gather key states' political campaign finance report data which should include recipient information, donor information, and transaction information.
2. Transform: Define database schema for storing transaction and entity information and write code to transform and validate raw data to fit appropriate schema.
3. Clean: Perform record linkage and fix likely data entry errors.
4. Classify: Label all entities as fossil fuel, clean energy, or other
5. Graph: Construct a network graph of campaign finance contributions
6. Analyze: Perform analysis on network data and join with other relevant dataset


## Setup

### Data Collection and Standardization Pipeline
1. Collect the data through **<span style="color: red;">one</span>** of the steps below
    a. Collect state's finance campaign data either from web scraping (AZ, MI, PA) or direct download (MN) OR
    b. Go to the [Project's Google Drive]('https://drive.google.com/file/d/1fazviLqQWOXDVkP8NR80tO522lsIu5-H/view?usp=drive_link') to download each state's data to their local repo following this format: repo_root / "data" / "raw" / state acronym / "file"
2. Run `pip install -r requirements.txt` and `pip install -e .` if not in Docker (not recommended for development)


## Usage

The main components of the package are broken up into subpackages which can be imported and used in external code. To run pipelines directly you can use the scripts in the `scripts` directory. These scripts have been dockerized already and can be run simply using `make` commands.

- `make run-transform-pipeline`: This runs the pipeline to transform raw data from each state into the appropriate schema. 
  - Expects there to be a folder for each state in a `data/raw` folder. Follow setup instructions to get data. 
- `make run-clean-classify-graph-pipeline`: This runs the pipeline to clean, classify, and graph data that is already in the correct schema. 
  - Expects there to be an `inds_mini.csv`, `orgs_mini.csv`, and `trans_mini.csv` in a `data/transformed` directory (should be in git by default) 

For developing, please use either a Docker dev container or slurm computer cluster. See more details in `CONTRIBUTING.md`


## Repository Structure

### utils
Project python code

### notebooks
Contains short, clean notebooks to demonstrate analysis.

### data

Contains details of acquiring all raw data used in repository. If data is small (<50MB) then it is okay to save it to the repo, making sure to clearly document how to the data is obtained.

If the data is larger than 50MB than you should not add it to the repo and instead document how to get the data in the README.md file in the data directory. 

This [README.md file](/data/README.md) should be kept up to date.

### output
This folder is empty by default. The final outputs of make commands will be placed here by default.



## Team Member

Student Name: Nicolas Posner
Student Email: nrposner@uchicago.edu

Student Name: Alan Kagiri
Student Email: alankagiri@uchicago.edu. 

Student Name: Adil Kassim
Student Email: adilk@uchicago.edu

Student Name: Nayna Pashilkar
Student Email: npashilkar@uchicago.edu

<<<<<<< HEAD
Student Name: Bhavya Pandey    
Student Email: bhavyapandey@uchicago.edu
=======
Student Name: Kaya Lee
Student Email: klee2024@uchicago.edu
>>>>>>> dfa00487
<|MERGE_RESOLUTION|>--- conflicted
+++ resolved
@@ -66,10 +66,8 @@
 Student Name: Nayna Pashilkar
 Student Email: npashilkar@uchicago.edu
 
-<<<<<<< HEAD
 Student Name: Bhavya Pandey    
 Student Email: bhavyapandey@uchicago.edu
-=======
+
 Student Name: Kaya Lee
-Student Email: klee2024@uchicago.edu
->>>>>>> dfa00487
+Student Email: klee2024@uchicago.edu