# 2023-fall-clinic-climate-cabinet

## Data Science Clinic Project Goals

1. Collect state's political campaign finance report data which should include
recipient information, donor information, and transaction information.
2. Preprocess, clean, and standardize the collected raw data across 4 states
by implementing state cleaner abstract class
3. Conduct Exploratory Data Analysis, facilitate the examination of
the conribution made by green energy company versus that by fossil
fuel company in terms of state's political campaign activity


## Usage

### Docker

### Docker & Make

We use `docker` and `make` to run our code. There are three built-in `make` commands:

* `make build-only`: This will build the image only. It is useful for testing and making changes to the Dockerfile.
* `make run-notebooks`: This will run a jupyter server which also mounts the current directory into `\program`.
* `make run-interactive`: This will create a container (with the current directory mounted as `\program`) and loads an interactive session. 

The file `Makefile` contains information about about the specific commands that are run using when calling each `make` statement.

### Developing inside a container with VS Code

If you prefer to develop inside a container with VS Code then do the following steps. Note that this works with both regular scripts as well as jupyter notebooks.

1. Open the repository in VS Code
2. At the bottom right a window may appear that says `Folder contains a Dev Container configuration file...`. If it does, select, `Reopen in Container` and you are done. Otherwise proceed to next step. 
3. Click the blue or green rectangle in the bottom left of VS code (should say something like `><` or `>< WSL`). Options should appear in the top center of your screen. Select `Reopen in Container`.


### Project Pipeline
<<<<<<< HEAD

1. Either:
    1. Collect state's finance campaign data either from web scraping (AZ, MI, PA) or direct download (MN), or
    2. User can  go to [this shared Google Drive]('https://drive.google.com/drive/u/2/folders/1HUbOU0KRZy85mep2SHMU48qUQ1ZOSNce') to download each state's data to their local repo following this format: repo_root / "data" / "raw" / <State Initial> / "file"
3. Open in development container which installs all necessary packages.
4. Run 'python utils/pipeline.py' to preprocess, clean, standardize, and create tables for each state and ultimately concatinate tables across 4 states into a comprehensive database
5. The final result should be an individual DataFrame, an organization DataFrame, and a list of transaction DataFrames. The tables combine all data in AZ, MI, MN, PA datasets
6. For future reference, the above pipeline also stores the information mapping given id to our database id (generated via uuid) in a csv file in the format of (state)IDMap.csv in the output folder
=======
1. Collect the data through **<span style="color: red;">one</span>** of the steps below
    a. Collect state's finance campaign data either from web scraping (AZ, MI, PA) or direct download (MN) OR
    b. Go to the [Project's Google Drive]('https://drive.google.com/drive/u/2/folders/1HUbOU0KRZy85mep2SHMU48qUQ1ZOSNce') to download each state's data to their local repo following this format: repo_root / "data" / "raw" / <State Initial> / "file"
2. Open in development container which installs all necessary packages.
3. Run the project by running ```python utils/pipeline.py``` or ```python3 utils/pipeline.py``` run the processing pipeline that cleans, standardizes, and creates the individuals, organizations, and transactions concatenated into one comprehensive database.
5. running ```pipeline.py``` returns the tables to the output folder as csv files containing the complete individuals, organizations, and transactions DataFrames combining the AZ, MI, MN, and PA datasets.
6. For future reference, the above pipeline also stores the information mapping given id to our database id (generated via uuid) in a csv file in the format of (state)IDMap.csv (example: ArizonaIDMap.csv) in the output folder
>>>>>>> f806264e

## Team Members

Student Name: April Wang
Student Email: yuzhouw@uchicago.edu

Student Name: Nicolas Posner
Student Email: nrposner@uchicago.edu

Student Name: Aïcha Camara
Student Email: aichacamara@uchicago.edu

Student Name: Alan Kagiri
Student Email: alankagiri@uchicago.edu. <|MERGE_RESOLUTION|>--- conflicted
+++ resolved
@@ -35,16 +35,6 @@
 
 
 ### Project Pipeline
-<<<<<<< HEAD
-
-1. Either:
-    1. Collect state's finance campaign data either from web scraping (AZ, MI, PA) or direct download (MN), or
-    2. User can  go to [this shared Google Drive]('https://drive.google.com/drive/u/2/folders/1HUbOU0KRZy85mep2SHMU48qUQ1ZOSNce') to download each state's data to their local repo following this format: repo_root / "data" / "raw" / <State Initial> / "file"
-3. Open in development container which installs all necessary packages.
-4. Run 'python utils/pipeline.py' to preprocess, clean, standardize, and create tables for each state and ultimately concatinate tables across 4 states into a comprehensive database
-5. The final result should be an individual DataFrame, an organization DataFrame, and a list of transaction DataFrames. The tables combine all data in AZ, MI, MN, PA datasets
-6. For future reference, the above pipeline also stores the information mapping given id to our database id (generated via uuid) in a csv file in the format of (state)IDMap.csv in the output folder
-=======
 1. Collect the data through **<span style="color: red;">one</span>** of the steps below
     a. Collect state's finance campaign data either from web scraping (AZ, MI, PA) or direct download (MN) OR
     b. Go to the [Project's Google Drive]('https://drive.google.com/drive/u/2/folders/1HUbOU0KRZy85mep2SHMU48qUQ1ZOSNce') to download each state's data to their local repo following this format: repo_root / "data" / "raw" / <State Initial> / "file"
@@ -52,7 +42,6 @@
 3. Run the project by running ```python utils/pipeline.py``` or ```python3 utils/pipeline.py``` run the processing pipeline that cleans, standardizes, and creates the individuals, organizations, and transactions concatenated into one comprehensive database.
 5. running ```pipeline.py``` returns the tables to the output folder as csv files containing the complete individuals, organizations, and transactions DataFrames combining the AZ, MI, MN, and PA datasets.
 6. For future reference, the above pipeline also stores the information mapping given id to our database id (generated via uuid) in a csv file in the format of (state)IDMap.csv (example: ArizonaIDMap.csv) in the output folder
->>>>>>> f806264e
 
 ## Team Members
 
