--- conflicted
+++ resolved
@@ -14,9 +14,4 @@
 
 * `AZ_EDA` : A notebook containing the EDA and plots for Arizona. 
 
-<<<<<<< HEAD
-* `PA_EDA.ipynb` : This notebook contains the EDA for Pennsylvania datasets on
-contributions, filer information, and expenditure data from 2018-2023.
-=======
-* `PA_EDA.ipynb` : This notebook contains the EDA for Pennsylvania datasets on contributions, filer information, and expenditure data from 2018-2023.
->>>>>>> 276a7e0f
+* `PA_EDA.ipynb` : This notebook contains the EDA for Pennsylvania datasets on contributions, filer information, and expenditure data from 2018-2023.