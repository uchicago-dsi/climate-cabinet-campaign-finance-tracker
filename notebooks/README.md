### Notebook directory

This should contain information about what is done in each notebook

* `Test.ipynb` : This is a test notebook to demonstrate how to use this repository.

<<<<<<< HEAD
* `mi_campaign_eda.ipynb`: This notebook contains the exploratory data analysis of the Michigan campaign contribution datasets, with a dropdown that allows the user to select different years to view.
=======
* `Week_3_AZ_EDA` : A notebook containing the EDA and plots for Arizona. 
>>>>>>> 422aaf5c
<|MERGE_RESOLUTION|>--- conflicted
+++ resolved
@@ -2,10 +2,6 @@
 
 This should contain information about what is done in each notebook
 
-* `Test.ipynb` : This is a test notebook to demonstrate how to use this repository.
+* `mi_campaign_eda.ipynb`: This notebook contains the exploratory data analysis of the Michigan campaign contribution datasets, with a dropdown that allows the user to select different years to view.
 
-<<<<<<< HEAD
-* `mi_campaign_eda.ipynb`: This notebook contains the exploratory data analysis of the Michigan campaign contribution datasets, with a dropdown that allows the user to select different years to view.
-=======
-* `Week_3_AZ_EDA` : A notebook containing the EDA and plots for Arizona. 
->>>>>>> 422aaf5c
+* `Week_3_AZ_EDA` : A notebook containing the EDA and plots for Arizona. 