# Utils README
---
#### classify.py
1. These functions take in the deduplicated and cleaned individuals and organizations 
dataframes from the deduplication and linkage pipeline. 
2. We classify based on substrings known to indicate clean energy or fossil fuels groups. 
In particular, individuals are classified based on their employment by fossil fuels companies, 
and organizations are classified by their names, prioritizing high profile corporations/PACs 
and those which were found by a manual search of the largest donors/recipients in the dataset

#### constants.py 
Declares constants to be used in various parts of the project. Specifies relative file paths and other static information to be used 
uniformly across all code scripts. 

#### linkage.py 
Performs record linkage across the different datasets, deduplicates records. 

#### network.py 
Writes the code for building, visualizing, and analyzing network visualizations (both micro and macro level) as the final outputs. 

### linkage_and_network_pipeline.py 
The module for running the final network visualization pipeline. Writes functions to call other relevant functions to build the networks from cleaned, transformed, and classified data. 

## Michigan Utils:
#### preprocess_mi_campaign_data.py
1. read_expenditure_data
2. read_contribution_data
3. plot_year_contribution_types (depreciated)
4. plot_committee_types_by_year (depreciated)
5. plot_expenditure_committee_types_by_year (depreciated)
6. plot_year_schedule_types (depreciated)
7. create_all_plots (depreciated)

#### michigan.py
1. entity_name_dictionary
2. create_filepaths_list
3. filter_dataframe
4. preprocess
    a. merge_dataframes
    b. fix_menominee_county_bug_contribution
    c. drop_menominee_county
5. clean
    a. clean_contribution_dataframe
    b. clean_expenditure_dataframe
6. standardize
    a. add_uuid_columns
    b. generate_uuid
7. create_tables
    a. create_individuals_table
    b. create_organizations_table
    c. create_transactions_table
    d. output_id_mapping
        - create_individuals_id_mapping
        - create_organizations_id_mapping
        - create_transactions_id_mapping
8. clean_state

## Minnesota Util:
#### MN_util.py

Util functions for MN EDA
1. datasets_col_consistent (deprecated)
2. preprocess_candidate_df (deprecated)
3. preprocess_noncandidate_df (deprecated)
4. preprocess_contribution_df (deprecated)
5. drop_nonclassifiable (deprecated)
6. preprocess_expenditure (deprecated)
7. drop_nonclassifiable_expenditure (deprecated)

#### minnesota.py
1. entity_name_dictionary
2. preprocess_candidate_contribution
3. preprocess_noncandidate_contribution
4. preprocess_expenditure
5. preprocess
6. clean
7. standardize
8. create_tables
9. clean_state

#### pennsylvania.py
- General Notes to clarify some coding decisions:
    1. The Expenditure datasets do not provide explicit information about the
    recipient that can help to classify the entity_type of said recipient. For
    the sake of fitting this data within the schema, I code recipient_type as
    'Organization'.
    2. The Expenditure datasets, when merged with the filer information, have
    some donors whose entity_type isn't specified. Thus I use the same
    function used to classify contributors in the contributions dataset to
    classify the donor entities in the expenditures.
    3. The Contributors datasets have 4 kinds of recipient entities: lobbyists,
    candidates, committees, and nan. In order to fit the entries within the
    schema, I code nan entries as 'Organization'
<<<<<<< HEAD

#### classify.py
1. These functions take in the deduplicated and cleaned individuals and organizations 
dataframes from the deduplication and linkage pipeline. 
2. We classify based on substrings known to indicate clean energy or fossil fuels groups. 
In particular, individuals are classified based on their employment by fossil fuels companies, 
and organizations are classified by their names, prioritizing high profile corporations/PACs 
and those which were found by a manual search of the largest donors/recipients in the dataset


## Election Util:
#### Util function for harvard.py
1. extract_first_name

#### harvard.py
1. preprocess
2. clean
3. standardize
4. create_table
5. create_election_result_uuid
6. clean_state

## Texas Util:
#### texas.py
1. preprocess
2. clean
3. standardize
4. create_tables
5. clean_state
=======
>>>>>>> 7ea32449
<|MERGE_RESOLUTION|>--- conflicted
+++ resolved
@@ -91,7 +91,6 @@
     3. The Contributors datasets have 4 kinds of recipient entities: lobbyists,
     candidates, committees, and nan. In order to fit the entries within the
     schema, I code nan entries as 'Organization'
-<<<<<<< HEAD
 
 #### classify.py
 1. These functions take in the deduplicated and cleaned individuals and organizations 
@@ -120,6 +119,4 @@
 2. clean
 3. standardize
 4. create_tables
-5. clean_state
-=======
->>>>>>> 7ea32449
+5. clean_state