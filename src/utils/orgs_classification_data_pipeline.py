"""Script to combine raw datasets of companies from CSVs into one output CSV for use in classification"""

<<<<<<< HEAD
import re

import numpy as np
=======
# TODO: #92 Make orgs classification script into more well-defined pipeline
>>>>>>> 88d81688
import pandas as pd

from utils.constants import BASE_FILEPATH

# FILE PATHS

FFF_coal_company_csv = (
    BASE_FILEPATH
    / "data"
    / "raw_classification"
    / "ff_companies"
    / "FFF_coal_companies.csv"
)

FFF_oil_company_csv = (
    BASE_FILEPATH
    / "data"
    / "raw_classification"
    / "ff_companies"
    / "FFF_oil_companies.csv"
)

infogroup_data_2023 = (
    BASE_FILEPATH / "data" / "raw_classification" / "2023_Business_Academic_QCQ.txt"
)

SIC6_codes_csv = BASE_FILEPATH / "data" / "raw_classification" / "SIC6_codes.csv"

organization_classification_csv = (
    BASE_FILEPATH / "data" / "raw_classification" / "organization_classifications.csv"
)

SIC6_codes_csv = BASE_FILEPATH / "data" / "raw_classification" / "SIC6_codes.csv"

relevant_InfoGroup_2023_csv = (
    BASE_FILEPATH / "data" / "raw_classification" / "relevant_InfoGroup_2023.csv"
)

aggregated_classification_csv = (
    BASE_FILEPATH / "data" / "raw_classification" / "aggregated_org_classification.csv"
)


def merge_FFF_data(FFF_data_classification_dict: dict) -> pd.DataFrame:
    """Merge FFF CSV files into one DataFrame

    Args:
        FFF_data_classification_dict: a dictionary where a key is a FFF csv str and
        the value is the corresponding classification for that csv where
        'f' is fossil fuel, 'c' is clean energy, 'n' is neutral

    Returns:
        a DataFrame with the merged CSV files w/ new column
    """
    FFF_dfs = []
    # reading in each CSV to df and adding a classification column
    for csv in FFF_data_classification_dict:
        FFF_df = pd.read_csv(csv)
        # add the classification column
        classification = FFF_data_classification_dict[csv]
        FFF_df["classification"] = [classification] * len(FFF_df)
        FFF_dfs.append(FFF_df)

    # combining the CSVs bc they have the same structure
    merged_FFF_dfs = pd.concat(FFF_dfs)

    # rename the columns for consistency with output CSV
    merged_FFF_dfs = merged_FFF_dfs.rename(
        mapper={
            "Company": "company_name",
            "Symbol": "stock_symbol",
            "Legal name": "legal_name",
        },
        axis=1,
    )
    return merged_FFF_dfs


def prepare_FFF_data(merged_FFF_df: pd.DataFrame) -> pd.DataFrame:
    """Merge FFF CSV files into one DataFrame

    Args:
        merged_FFF_df: a DataFrame with the data from all FFF CSVs merged

    Returns:
        a cleaned DataFrame that is formatted in the same schema as the aggregated
        company df for downstream use in the pipeline.
    """
    # establishing schema of outuput DataFrame
    df_schema = {
        "company_name": str,
        "stock_symbol": str,
        "legal_name": str,
        "address": str,
        "city": str,
        "state": str,
        "zipcode": str,
        "area_code": str,
        "primary_SIC_code": int,
        "SIC6_description": str,
        "primary_NAICS_code": str,
        "NAICS8_description": str,
        "classification": str,
    }
    cleaned_aggregated_df = pd.DataFrame(df_schema, index=[])
    merged_FFF_df = merged_FFF_df.drop_duplicates()
    cleaned_aggregated_df = pd.concat([cleaned_aggregated_df, merged_FFF_df])
    return cleaned_aggregated_df


def convert_SIC_codes_regex(SIC6_codes_csv: str) -> pd.DataFrame:
    """Creates a column in SIC6 code DataFrame with regex codes for matching

    Args:
      SIC6_codes_csv: a csv of relevant SIC6 codes and NCAIS codes and their descriptions

    Returns:
    A DataFrame of the SIC6 code csv w/ an added column to convert the codes to regular expressions
    for matching purposes. the n digits of the SIC codes should correspond to the first n digits
    # of the SIC codes in the InfoGroup dataset

    Examples:
    SIC Code 123 should match SIC Code 12345
    SIC Code 672 should not match SIC code 345

    """
    SIC6_codes_df = pd.read_csv(SIC6_codes_csv)

    SIC6_codes_df["SIC_regex_code"] = SIC6_codes_df["SIC_code"].apply(
        lambda x: r"^" + str(x) + "\d{0,}$"
    )
    return SIC6_codes_df


def SIC_matcher(IF_SIC_code: float, relevant_SIC_code_df: pd.DataFrame) -> str:
    """Returns classification of a SIC6 code from InfoGroup if it matches a relevant SIC code

    Args:
      IF_SIC_code: an SIC6 code from the InfoGroup DataFrame (implement with apply function)
      relevant_SIC_code_df: a df of the relevant SIC codes w/ corresponding regex patterns

    Returns:
    String of the classification of that SIC code if there's a match, None otherwise
    """
    # goes through each relevant SIC code and identifies if it matches the input code
    # from the InfoGroup dataset.
    for i in np.arange(0, len(relevant_SIC_code_df)):
        regex_code = relevant_SIC_code_df.iloc[i].SIC_regex_code
        # if it matches, return the classification associated with that SIC6 code
        if re.match(regex_code, str(IF_SIC_code)):
            return relevant_SIC_code_df.iloc[i].classification
    # none of the relevant SIC codes matched, so return None
    return None


def prepare_infogroup_data(
    infogroup_csv: str, SIC6_codes_df: pd.DataFrame
) -> pd.DataFrame:
    """Subsets InfoGroup company data into only relevant CE, FF, and energy companies

    Args:
        infogroup_csv: the InfoGroup csv file
        SIC6_codes_df: DataFrame of the relevant SIC6 codes w/ corresponding regex codes and descriptions
    Returns:
        a DataFrame with information for only the relevant companies from the InfoGroup
        dataset that is formatted in the same schema as the aggregated company df for downstream
        use in the pipeline.
        also writes the subsetted DataFrame to an output data file that can be found in
        the Google Drive folder.
    """
    # columns of interest in the InfoGroup DataFrame
    subset_columns = [
        "COMPANY",
        "ADDRESS LINE 1",
        "CITY",
        "STATE",
        "ZIPCODE",
        "AREA CODE",
        "PRIMARY SIC CODE",
        "SIC6_DESCRIPTIONS (SIC)",
        "PRIMARY NAICS CODE",
        "NAICS8 DESCRIPTIONS",
        "classification",
    ]

    # establishing schema of outuput DataFrame
    df_schema = {
        "company_name": str,
        "stock_symbol": str,
        "legal_name": str,
        "address": str,
        "city": str,
        "state": str,
        "zipcode": str,
        "area_code": str,
        "primary_SIC_code": int,
        "SIC6_description": str,
        "primary_NAICS_code": str,
        "NAICS8_description": str,
        "classification": str,
    }
    cleaned_aggregated_df = pd.DataFrame(df_schema, index=[])

    counter = 0  # only looking at around 20 chunks for now since file is quite large
    business_data_df = pd.read_csv(infogroup_csv, sep=",", header=0, chunksize=1000)
    for chunk in business_data_df:
        chunk = chunk.dropna(subset=["PRIMARY SIC CODE"])
        # applies SIC matcher to each company in the chunk
        chunk["classification"] = chunk["PRIMARY SIC CODE"].apply(
            lambda x: SIC_matcher(x, SIC6_codes_df)
        )

        # drops any rows in chunk that do not have classification
        # (companies that are not classified are not relevant)
        chunk = chunk.dropna(subset=["classification"])

        # subsetting the chunk by only relevant columns
        chunk = chunk[subset_columns]

        # renaming the columns to match the aggregated df output column names
        column_name_mapper = {
            "COMPANY": "company_name",
            "ADDRESS LINE 1": "address",
            "CITY": "city",
            "STATE": "state",
            "ZIPCODE": "zipcode",
            "AREA CODE": "area_code",
            "PRIMARY SIC CODE": "primary_SIC_code",
            "SIC6_DESCRIPTIONS (SIC)": "SIC6_description",
            "PRIMARY NAICS CODE": "primary_NAICS_code",
            "NAICS8 DESCRIPTIONS": "NAICS8_description",
            "classification": "classification",
        }
        cleaned_chunk = chunk.rename(mapper=column_name_mapper, axis=1)

        # appending chunk to the aggregated output DataFrame
        cleaned_aggregated_df = pd.concat([cleaned_chunk, cleaned_aggregated_df])
        counter += 1
        if counter >= 20:
            break

    # write cleaned DF to output file in data/raw_classification
    cleaned_aggregated_df.to_csv(relevant_InfoGroup_2023_csv, mode="w", index=False)

    return cleaned_aggregated_df


def merge_company_dfs(
    FFF_data_classification_dict: dict, InfoGroup_csv: str
) -> pd.DataFrame:
    """Merges all company DataFrames from FFF and InfoGroup into one DataFrame

    Args:
        FFF_data_classification_dict: a dictionary where a key is a FFF csv str and
        the value is the corresponding classification for that csv
        InfoGroup_csv: the InfoGroup csv

    Returns:
        a merged DataFrame from FFF and InfoGroup data. also writes this to a CSV
        in data/raw_classification
    """
    # preparing FF data
    merged_FFF_data = merge_FFF_data(FFF_dict)
    cleaned_FFF_df = prepare_FFF_data(merged_FFF_data)

    # preparing InfoGroup data

    SIC6_codes_df = convert_SIC_codes_regex(SIC6_codes_csv)
    cleaned_InfoGroup_df = prepare_infogroup_data(infogroup_data_2023, SIC6_codes_df)

    # merge the data into one DataFrame
    merged_dfs = pd.concat([cleaned_FFF_df, cleaned_InfoGroup_df])
    merged_dfs.to_csv(aggregated_classification_csv, mode="w", index=False)
    return merged_dfs


def company_record_linkage(company_df: pd.DataFrame) -> pd.DataFrame:
    """Performs record linkage on aggregated company DataFrame

    Args:
        company_df: a DataFrame of companies from the FFF datasets and
        InfoGroup dataset

    Returns:
        a cleaned aggregated company DataFrame w/ combined rows where
        possible and duplicates removed.
    """


FFF_dict = {FFF_oil_company_csv: "f", FFF_coal_company_csv: "f"}
print(merge_company_dfs(FFF_dict, infogroup_data_2023).head())<|MERGE_RESOLUTION|>--- conflicted
+++ resolved
@@ -1,12 +1,9 @@
 """Script to combine raw datasets of companies from CSVs into one output CSV for use in classification"""
 
-<<<<<<< HEAD
 import re
 
+# TODO: #92 Make orgs classification script into more well-defined pipeline
 import numpy as np
-=======
-# TODO: #92 Make orgs classification script into more well-defined pipeline
->>>>>>> 88d81688
 import pandas as pd
 
 from utils.constants import BASE_FILEPATH
