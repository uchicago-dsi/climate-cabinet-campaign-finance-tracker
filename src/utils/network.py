--- conflicted
+++ resolved
@@ -361,16 +361,6 @@
     print("Average Clustering Coefficient:", clustering_coeff)
 
 
-<<<<<<< HEAD
-# for testing
-individuals = pd.read_csv("output/cleaned/individuals_table.csv")
-organizations = pd.read_csv("output/cleaned/organizations_table.csv")
-transactions = pd.read_csv("output/cleaned/transactions_table.csv")
-run_network_graph_pipeline(2018, 2021, [individuals, organizations, transactions])
-
-
-=======
->>>>>>> 648f9958
 def plot_macro_level_graph(
     net_graph: nx.Graph, communities: list, centrality_metrics: list
 ) -> None:
@@ -437,29 +427,8 @@
 
     plt.title("Macro-Level Clustering View of Network Graph", fontsize=16)
     plt.axis("off")
-<<<<<<< HEAD
-    plt.show()
-
-
-# testing usage of macro level viz function - change paths if needed and RUN IN AN INTERACTIVE WINDOW TO DISPLAY GRAPH
-# TODO: make default paths more robust
-# TODO: move script to scripts directory
-individuals = pd.read_csv("/project/output/cleaned/individuals_table.csv")
-organizations = pd.read_csv("/project/output/cleaned/organizations_table.csv")
-transactions = pd.read_csv("/project/output/cleaned/transactions_table.csv")
-
-aggreg_df = combine_datasets_for_network_graph(
-    [individuals, organizations, transactions]
-)
-G = create_network_graph(aggreg_df)
-centrality_metrics, communities = network_metrics(G)
-plot_macro_level_graph(
-    G, communities, {"betweenness": nx.betweenness_centrality(G, weight="amount")}
-)
-=======
     graphs_directory = Path("output/network_graphs")
     graphs_directory.mkdir(parents=True, exist_ok=True)
     filename = graphs_directory / f"macro_level_{centrality_metrics[0]}.png"
     plt.savefig(str(filename))
-    plt.show()
->>>>>>> 648f9958
+    plt.show()