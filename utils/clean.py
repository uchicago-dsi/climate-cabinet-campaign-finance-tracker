from abc import ABC, abstractmethod

import pandas as pd
from constants import entity_name_dictionary

from utils import (
    az_individuals_convert,
    az_organizations_convert,
    az_transactions_convert,
    convert_date,
    name_clean,
)


class StateCleaner(ABC):
    """
    This abstract class is the one that all the state cleaners will be built on
    """

    @property
    def entity_name_dictionary(self) -> dict:
        """
        A dict mapping a state's raw entity names to standard versions

            Inputs: None

            Returns: _entity_name_dictionary
        """
        return self.entity_name_dictionary

    @abstractmethod
    def preprocess(self, filepaths_list: list[str]) -> list[pd.DataFrame]:
        """
        Preprocesses the state data and returns a dataframe

        Reads in the state's data, makes any necessary bug fixes, and
        combines the data into a list of DataFrames, discards data not schema

        Inputs:
            filepaths_list: list of absolute filepaths to relevant state data.
                required naming conventions, order, and extensions
                defined per state.

        Returns: a list of dataframes. If state data is all in one format
            (i.e. there are not separate individual and transaction tables),
            a list containing a single dataframe. Otherwise a list of three
            DataFrames that represent [transactions, individuals, organizations]
        """
        pass

    @abstractmethod
<<<<<<< HEAD
    def clean(self, merged_campaign_df: pd.DataFrame) -> pd.DataFrame:
=======
    def clean(self, data: list[pd.DataFrame]) -> list[pd.DataFrame]:
>>>>>>> 01da03ae
        """Cleans the state dataframe as needed and returns the dataframe

        Cleans the columns, converts dtypes to match database schema, and drops rows
        not representing minimal viable transactions

        Inputs:
                data: a list of 1 or 3 dataframes as outputted from preprocess method.

        Returns: a list of dataframes. If state data is all in one format
            (i.e. there are not separate individual and transaction tables),
            a list containing a single dataframe. Otherwise a list of three
            DataFrames that represent [transactions, individuals, organizations]
        """
        pass

    @abstractmethod
    def standardize(self, data: list[pd.DataFrame]) -> list[pd.DataFrame]:
        """Standardizes the dataframe into the necessary format for the schema

        Maps entity/office types and column names as defined in schema, adjust and add
        UUIDs as necessary

        Inputs:
            data: a list of 1 or 3 dataframes as outputted from clean method.

        Returns: a list of dataframes. If state data is all in one format
            (i.e. there are not separate individual and transaction tables),
            a list containing a single dataframe. Otherwise a list of three
            DataFrames that represent [transactions, individuals, organizations]
        """
        pass

<<<<<<< HEAD
    def standardize_entity_names(self, entity_table: pd.DataFrame) -> pd.DataFrame:
        """Creates a new 'standard_entity_type' column from 'raw_entity_type'
        Args:
            entity_table: an entity dataframe containing 'raw_entity_type'

            Returns: entity_table with 'standard_entity_type created from
            the entity_name_dictionary
        """
        entity_table["standard_entity_type"] = entity_table["raw_entity_type"].map(
            lambda raw_entity_type: self.entity_name_dictionary.get(
                raw_entity_type, None
            )
        )
        return entity_table

    @abstractmethod
    def create_tables(
        self, standardized_df: pd.DataFrame
=======
    @abstractmethod
    def create_tables(
        self, data: list[pd.DataFrame]
>>>>>>> 01da03ae
    ) -> (pd.DataFrame, pd.DataFrame, pd.DataFrame):
        """
        Creates the Individuals, Organizations, and Transactions tables from
        the dataframe list outputted from standardize

        Inputs:
            data: a list of 1 or 3 dataframes as outputted from standardize method.

        Returns: (individuals_table, organizations_table, transactions_table)
                    tuple containing the tables as defined in database schema
        """
        pass

    @abstractmethod
    def clean_state(self) -> (pd.DataFrame, pd.DataFrame, pd.DataFrame):
        """
        Runs the StateCleaner pipeline returning a tuple of cleaned dataframes

<<<<<<< HEAD
        Inputs:
            filepaths_list: list of absolute filepaths to relevant state data.
                required naming conventions, order, and extensions
                defined per state.

        Returns: cleans the state and returns the standardized Inidividuals,
        Organizations, and Transactions tables in a tuple
        """
        # initial_dataframes = self.preprocess(filepaths_list)

        # should run create tables, which runs through the functions above
        # to preprocess, clean, standardizes and create the following tables
        # (invividuals_table, organizations_table, transactions_table)


class AzCleaner(StateCleaner):
    """This class is based on the StateCleaner abstract class,
    and cleans Arizona data"""

    def preprocess(self: list[str]) -> list[pd.DataFrame]:
        """Turns filepaths into dataframes

        The input must be a list of valid filepaths which lead
        to pandas dataframes. Typically, these should be just two
        files: a transactions file and a details file, as
        harvested by az_curl_crawler

        """

        df_list = []

        for filepath in self:
            df_list.append(pd.read_csv(filepath))

        return df_list

    def clean_state(self):
        """Calls the other methods in order

        args: list of two filepaths which lead to dataframes

        returns: three schema-compliant tables for
        transactions, individuals, and organizations

        """

        transactions, details = self.preprocess()

        # # cleans transactions dates
        # try:
        #     transactions["TransactionDate"] = transactions[
        #         "TransactionDate"].apply(convert_date)
        # except TypeError:
        #     transactions["TransactionDate"] = transactions[
        #         "TransactionDate"]

        # details = name_clean(details)

        # employer = transactions.groupby("CommitteeId")[
        #     "TransactionEmployer"].apply(lambda x: max(
        #         x, key=lambda y: y if y is not None else "")).values
        # #is only going to select one emplyer

        # details["company"] = employer

        # entity_type = transactions.groupby("CommitteeId")[
        # "CommitteeGroupName"].apply(min).values

        # details["entity_type"] = entity_type

        cleaned_transactions, cleaned_details = self.clean(transactions, details)
        # not sure the calling syntax is right here

        cleaned_details = self.standardize(cleaned_details)

        az_transactions, az_individuals, az_organizations = self.create_tables(
            cleaned_transactions, cleaned_details
        )

        return az_transactions, az_individuals, az_organizations

    def create_tables(cs_transactions, cs_details):
        """split up cleaned and standardized tables to undergo final formatting

        We split up the details tables into individuals (individual contributors
        and donors) and organizations (everything else), which then undergo
        conversion into fully schema-compatible transactions, individual details
        and organization details tables.

        args: cleaned tr

        """

        merged_df = pd.merge(
            cs_transactions["CommitteeId"],
            cs_details[["master_committee_id", "office_name"]],
            how="left",
            left_on="CommitteeId",
            right_on="master_committee_id",
        )

        office_sought = merged_df.where(pd.notnull(merged_df), None)["office_name"]

        cs_transactions["office_sought"] = office_sought

        individual_details = cs_details[
            cs_details["entity_type"] == ("Individual Contributions" or "Candidates")
        ]

        organization_details = cs_details[
            cs_details["entity_type"] != ("Individual Contributions" or "Candidates")
        ]

        az_transactions = az_transactions_convert(cs_transactions)

        az_individuals = az_individuals_convert(individual_details)

        az_organizations = az_organizations_convert(organization_details)

        return az_transactions, az_individuals, az_organizations

    def standardize(df):
        """standardize names of entities

        takes in details dataframe and replaces the names of
        organization types to fit into the schema when appropriate
        """

        # entity_name_dictionary = {
        #     'Organizations': 'Company',
        #     'PACs': 'Committee',
        #     'Parties': 'Party',
        #     'Vendors': 'Vendor',
        # }
        df.replace({"entity_type": entity_name_dictionary}, inplace=True)

        return df

    def clean(transactions: pd.DataFrame, details: pd.DataFrame) -> pd.DataFrame:
        """clean the contents of the columns

        transactions and details dataframes undergo cleaning of
        transaction dates,
        and make them the right dtypes

        also make everything lowercase

        """

        # cleans transactions dates
        try:
            transactions["TransactionDate"] = transactions["TransactionDate"].apply(
                convert_date
            )
        except TypeError:
            transactions["TransactionDate"] = transactions["TransactionDate"]

        details = name_clean(details)

        employer = (
            transactions.groupby("CommitteeId")["TransactionEmployer"]
            .apply(lambda x: max(x, key=lambda y: y if y is not None else ""))
            .values
        )
        # is only going to select one emplyer

        details["company"] = employer

        entity_type = (
            transactions.groupby("CommitteeId")["CommitteeGroupName"].apply(min).values
        )

        details["entity_type"] = entity_type

        return transactions, details
=======
        Returns: use preprocess, clean, standardize, and create_tables methods
        to output (individuals_table, organizations_table, transactions_table)
        as defined in database schema
        """
        pass
>>>>>>> 01da03ae
<|MERGE_RESOLUTION|>--- conflicted
+++ resolved
@@ -49,11 +49,7 @@
         pass
 
     @abstractmethod
-<<<<<<< HEAD
-    def clean(self, merged_campaign_df: pd.DataFrame) -> pd.DataFrame:
-=======
     def clean(self, data: list[pd.DataFrame]) -> list[pd.DataFrame]:
->>>>>>> 01da03ae
         """Cleans the state dataframe as needed and returns the dataframe
 
         Cleans the columns, converts dtypes to match database schema, and drops rows
@@ -86,30 +82,9 @@
         """
         pass
 
-<<<<<<< HEAD
-    def standardize_entity_names(self, entity_table: pd.DataFrame) -> pd.DataFrame:
-        """Creates a new 'standard_entity_type' column from 'raw_entity_type'
-        Args:
-            entity_table: an entity dataframe containing 'raw_entity_type'
-
-            Returns: entity_table with 'standard_entity_type created from
-            the entity_name_dictionary
-        """
-        entity_table["standard_entity_type"] = entity_table["raw_entity_type"].map(
-            lambda raw_entity_type: self.entity_name_dictionary.get(
-                raw_entity_type, None
-            )
-        )
-        return entity_table
-
-    @abstractmethod
-    def create_tables(
-        self, standardized_df: pd.DataFrame
-=======
     @abstractmethod
     def create_tables(
         self, data: list[pd.DataFrame]
->>>>>>> 01da03ae
     ) -> (pd.DataFrame, pd.DataFrame, pd.DataFrame):
         """
         Creates the Individuals, Organizations, and Transactions tables from
@@ -127,8 +102,11 @@
     def clean_state(self) -> (pd.DataFrame, pd.DataFrame, pd.DataFrame):
         """
         Runs the StateCleaner pipeline returning a tuple of cleaned dataframes
-
-<<<<<<< HEAD
+        
+        Returns: use preprocess, clean, standardize, and create_tables methods
+        to output (individuals_table, organizations_table, transactions_table)
+        as defined in database schema
+
         Inputs:
             filepaths_list: list of absolute filepaths to relevant state data.
                 required naming conventions, order, and extensions
@@ -137,11 +115,14 @@
         Returns: cleans the state and returns the standardized Inidividuals,
         Organizations, and Transactions tables in a tuple
         """
+        
         # initial_dataframes = self.preprocess(filepaths_list)
 
         # should run create tables, which runs through the functions above
         # to preprocess, clean, standardizes and create the following tables
         # (invividuals_table, organizations_table, transactions_table)
+        
+        pass
 
 
 class AzCleaner(StateCleaner):
@@ -304,10 +285,3 @@
         details["entity_type"] = entity_type
 
         return transactions, details
-=======
-        Returns: use preprocess, clean, standardize, and create_tables methods
-        to output (individuals_table, organizations_table, transactions_table)
-        as defined in database schema
-        """
-        pass
->>>>>>> 01da03ae
