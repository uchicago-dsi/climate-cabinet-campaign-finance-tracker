from abc import ABC, abstractmethod

import pandas as pd


class StateCleaner(ABC):
    """
    This abstract class is the one that all the state cleaners will be built on
    """

    @property
    def entity_name_dictionary(self) -> dict:
        """
        A dict mapping a state's raw entity names to standard versions

            Inputs: None

            Returns: _entity_name_dictionary
        """
        return self.entity_name_dictionary

    @abstractmethod
    def preprocess(self, filepaths_list: list[str]) -> list[pd.DataFrame]:
        """
        Preprocesses the state data and returns a dataframe

        Reads in the state's data, makes any necessary bug fixes, and
        combines the data into a list of DataFrames, discards data not schema

        Inputs:
            filepaths_list: list of absolute filepaths to relevant state data.
                required naming conventions, order, and extensions
                defined per state.

        Returns: a list of dataframes based on the needs of each state.
        """
        pass

    @abstractmethod
    def clean(self, data: list[pd.DataFrame]) -> list[pd.DataFrame]:
        """Cleans the state dataframe as needed and returns the dataframe

        Cleans the columns, converts dtypes to match database schema, and drops
        rows not representing minimal viable transactions

        Inputs:
<<<<<<< HEAD
            data: a list of 1 or 3 dataframes as output from preprocess method.
=======
            data: a list of 1 or 3 dataframes as outputted from preprocess method.
>>>>>>> 173c16d7

        Returns: a list of dataframes. If state data is all in one format
            (i.e. there are not separate individual and transaction tables),
            a list containing a single dataframe. Otherwise a list of three
            DataFrames that represent [transactions, individuals, organizations]
        """
        pass

    @abstractmethod
    def standardize(self, data: list[pd.DataFrame]) -> list[pd.DataFrame]:
        """Standardizes the dataframe into the necessary format for the schema

        Maps entity/office types and column names as defined in schema, adjust
         and add UUIDs as necessary

        Inputs:
            data: a list of 1 or 3 dataframes as outputted from clean method.

        Returns: a list of dataframes. If state data is all in one format
            (i.e. there are not separate individual and transaction tables),
            a list containing a single dataframe. Otherwise a list of three
            DataFrames that represent [transactions, individuals, organizations]
        """
        pass

    def standardize_entity_names(self, entity: pd.DataFrame) -> pd.DataFrame:
        """Creates a new 'standard_entity_type' column from 'raw_entity_type'
        Args:
            entity_table: an entity dataframe containing 'raw_entity_type'

        Returns: entity_table with 'standard_entity_type created from the
            entity_name_dictionary
        """
        entity["standard_entity_type"] = entity["raw_entity_type"].map(
            lambda raw_entity_type: self.entity_name_dictionary.get(
                raw_entity_type, None
            )
        )
        return entity

    @abstractmethod
    def create_tables(
        self, data: list[pd.DataFrame]
    ) -> (pd.DataFrame, pd.DataFrame, pd.DataFrame):
        """
        Creates the Individuals, Organizations, and Transactions tables from
        the dataframe list outputted from standardize

        Inputs:
            data: a list of 1 or 3 dataframes as output from standardize method.

        Returns: (individuals_table, organizations_table, transactions_table)
                    tuple containing the tables as defined in database schema
        """
        pass

    @abstractmethod
    def clean_state(self) -> (pd.DataFrame, pd.DataFrame, list[pd.DataFrame]):
        """
        Runs the StateCleaner pipeline returning a tuple of cleaned dataframes

        Returns: use preprocess, clean, standardize, and create_tables methods
        to output (individuals_table, organizations_table, transactions_table)
        as defined in database schema

        Inputs:
            filepaths_list: list of absolute filepaths to relevant state data.
                required naming conventions, order, and extensions
                defined per state.

        Returns: cleans the state and returns the standardized Inidividuals,
        Organizations, and list of Transactions tables in the order:
        [ind->ind, ind->org, org->ind, org->org] tables in a tuple
        """

        pass<|MERGE_RESOLUTION|>--- conflicted
+++ resolved
@@ -44,11 +44,8 @@
         rows not representing minimal viable transactions
 
         Inputs:
-<<<<<<< HEAD
             data: a list of 1 or 3 dataframes as output from preprocess method.
-=======
             data: a list of 1 or 3 dataframes as outputted from preprocess method.
->>>>>>> 173c16d7
 
         Returns: a list of dataframes. If state data is all in one format
             (i.e. there are not separate individual and transaction tables),
