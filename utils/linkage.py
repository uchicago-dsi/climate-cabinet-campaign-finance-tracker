--- conflicted
+++ resolved
@@ -4,8 +4,6 @@
 """
 Module for performing record linkage on state campaign finance dataset
 """
-<<<<<<< HEAD
-import usaddress
 
 def get_address_line_1_from_full_address(address: str) -> str:
    
@@ -48,7 +46,7 @@
             line1_components.append(value)
     line1 = " ".join(line1_components)
     return line1
-=======
+
 
 
 def calculate_string_similarity(string1: str, string2: str) -> float:
@@ -131,5 +129,4 @@
         if val in ["StreetName", "StreetNamePostType"]:
             string.append(key)
 
-    return " ".join(string)
->>>>>>> 762bbafa
+    return " ".join(string)