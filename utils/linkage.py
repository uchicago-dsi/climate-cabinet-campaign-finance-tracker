--- conflicted
+++ resolved
@@ -1,16 +1,11 @@
-<<<<<<< HEAD
-import numpy as np
-import pandas as pd
-import re
-=======
 """
 Module for performing record linkage on state campaign finance dataset
 """
 import os.path
+import pandas as pd
+import numpy as np
+import pandas as pd
 import re
-
-import pandas as pd
->>>>>>> cbe4d1e6
 import textdistance as td
 import usaddress
 
@@ -100,7 +95,6 @@
     return float(td.jaro_winkler(string1.lower()[::-1], string2.lower()[::-1]))
 
 
-<<<<<<< HEAD
 def calculate_row_similarity(
     row1: pd.DataFrame, row2: pd.DataFrame, weights: np.array, comparison_func
 ) -> float:
@@ -198,7 +192,8 @@
                 index_dict[i].append(j)
 
     return index_dict
-=======
+
+  
 def determine_comma_role(name: str) -> str:
     """Given a string (someone's name), attempts to determine the role of the
     comma in the name and where it ought to belong.
@@ -331,7 +326,6 @@
     final_name = []
     [final_name.append(x) for x in names if x not in final_name]
     return " ".join(final_name).strip()
->>>>>>> cbe4d1e6
 
 
 def get_street_from_address_line_1(address_line_1: str) -> str:
