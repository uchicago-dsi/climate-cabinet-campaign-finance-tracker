--- conflicted
+++ resolved
@@ -1,15 +1,12 @@
-<<<<<<< HEAD
 """Module for performing record linkage on state campaign finance dataset"""
 
 import math
-=======
-import os.path
->>>>>>> bf891ca2
 import re
 from collections.abc import Callable
 
 import numpy as np
 import pandas as pd
+import textdistance as td
 import usaddress
 from splink.duckdb.linker import DuckDBLinker
 
@@ -42,7 +39,6 @@
     ... )
     '1415 PARKER STREET'
     """
-
     address_tuples = usaddress.parse(
         address
     )  # takes a string address and put them into value, key pairs as tuples
@@ -63,7 +59,6 @@
     return line1
 
 
-<<<<<<< HEAD
 def calculate_string_similarity(string1: str, string2: str) -> float:
     """Returns how similar two strings are on a scale of 0 to 1
 
@@ -222,8 +217,6 @@
     return conf_sum
 
 
-=======
->>>>>>> bf891ca2
 def determine_comma_role(name: str) -> str:
     """Given a name, determine purpose of comma ("last, first", "first last, jr.", etc)
 
@@ -298,13 +291,8 @@
     >>> get_likely_name("Jane","","Doe, Jane, Elisabeth")
     'Jane Elisabeth Doe'
     """
-<<<<<<< HEAD
     # first, convert any Nans to empty strings ''
     first_name, last_name, full_name = (
-=======
-    # first, convert any NaNs to empty strings ''
-    first_name, last_name, full_name = [
->>>>>>> bf891ca2
         "" if x is np.NAN else x for x in [first_name, last_name, full_name]
     )
 
@@ -457,13 +445,7 @@
 
 
 def cleaning_company_column(company_entry: str) -> str:
-<<<<<<< HEAD
     """Check if string contains abbreviation of common employment state
-=======
-    """
-    Given a string, check if it contains a variation of self employed,
-    unemployed, or retired and return the standardized version.
->>>>>>> bf891ca2
 
     Args:
         company_entry: string of inputted company names
