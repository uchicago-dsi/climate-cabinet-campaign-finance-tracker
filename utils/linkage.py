<<<<<<< HEAD
"""
Module for performing record linkage on state campaign finance dataset

"""

=======
>>>>>>> 9399f103
import math
import os.path
import re

import networkx as nx
import numpy as np
import pandas as pd
import textdistance as td
import usaddress
from names_dataset import NameDataset

from utils.constants import COMPANY_TYPES, repo_root

"""
Module for performing record linkage on state campaign finance dataset
"""


def get_address_line_1_from_full_address(address: str) -> str:
    """Given a full address, return the first line of the formatted address

    Address line 1 usually includes street address or PO Box information.

    Args:
        address: raw string representing full address
    Returns:
        address_line_1

    Sample Usage:
    >>> get_address_line_1_from_full_address('6727 W. Corrine Dr.  Peoria,AZ 85381')
    '6727 W. Corrine Dr.'
    >>> get_address_line_1_from_full_address('P.O. Box 5456  Sun City West ,AZ 85375')
    'P.O. Box 5456'
    >>> get_address_line_1_from_full_address('119 S 5th St  Niles,MI 49120')
    '119 S 5th St'
    >>> get_address_line_1_from_full_address(
    ...     '1415 PARKER STREET APT 251	DETROIT	MI	48214-0000'
    ... )
    '1415 PARKER STREET'
    """
    pass

    address_tuples = usaddress.parse(
        address
    )  # takes a string address and put them into value,key pairs as tuples
    line1_components = []
    for value, key in address_tuples:
        if key == "PlaceName":
            break
        elif key in (
            "AddressNumber",
            "StreetNamePreDirectional",
            "StreetName",
            "StreetNamePostType",
            "USPSBoxType",
            "USPSBoxID",
        ):
            line1_components.append(value)
    line1 = " ".join(line1_components)
    return line1


def calculate_string_similarity(string1: str, string2: str) -> float:
    """Returns how similar two strings are on a scale of 0 to 1

    This version utilizes Jaro-Winkler distance, which is a metric of
    edit distance. Jaro-Winkler specially prioritizes the early
    characters in a string.

    Since the ends of strings are often more valuable in matching names
    and addresses, we reverse the strings before matching them.

    https://en.wikipedia.org/wiki/Jaro%E2%80%93Winkler_distance
    https://github.com/Yomguithereal/talisman/blob/master/src/metrics/jaro-winkler.js

    The exact meaning of the metric is open, but the following must hold true:
    1. equivalent strings must return 1
    2. strings with no similar characters must return 0
    3. strings with higher intuitive similarity must return higher scores
    similarity score

    Args:
        string1: any string
        string2: any string
    Returns:
        similarity score

    Sample Usage:
    >>> calculate_string_similarity("exact match", "exact match")
    1.0
    >>> calculate_string_similarity("aaaaaa", "bbbbbbbbbbb")
    0.0
    >>> similar_score = calculate_string_similarity("very similar", "vary similar")
    >>> different_score = calculate_string_similarity("very similar", "very not close")
    >>> similar_score > different_score
    True
    """

    return float(td.jaro_winkler(string1.lower()[::-1], string2.lower()[::-1]))


def calculate_row_similarity(
    row1: pd.DataFrame, row2: pd.DataFrame, weights: np.array, comparison_func
) -> float:
    """Find weighted similarity of two rows in a dataframe

    The length of the weights vector must be the same as
    the number of selected columns.

    This version is slow and not optimized, and will be
    revised in order to make it more efficient. It
    exists as to provide basic functionality. Once we have
    the comparison function locked in, using .apply will
    likely be easier and more efficient.
    """

    row_length = len(weights)
    if not (row1.shape[1] == row2.shape[1] == row_length):
        raise ValueError("Number of columns and weights must be the same")

    similarity = np.zeros(row_length)

    for i in range(row_length):
        similarity[i] = comparison_func(
            row1.reset_index().drop(columns="index").iloc[:, i][0],
            row2.reset_index().drop(columns="index").iloc[:, i][0],
        )

    return sum(similarity * weights)


def row_matches(
    df: pd.DataFrame, weights: np.array, threshold: float, comparison_func
) -> dict:
    """Get weighted similarity score of two rows

    Run through the rows using indices: if two rows have a comparison score
    greater than a threshold, we assign the later row to the former. Any
    row which is matched to any other row is not examined again. Matches are
    stored in a dictionary object, with each index appearing no more than once.

    This is not optimized. Not presently sure how to make a good test case
    for this, will submit and ask in mentor session.
    """

    all_indices = np.array(list(df.index))

    index_dict = {}
    [index_dict.setdefault(x, []) for x in all_indices]

    discard_indices = []

    end = max(all_indices)
    for i in all_indices:
        # Skip indices that have been stored in the discard_indices list
        if i in discard_indices:
            continue

        # Iterate through the remaining numbers
        for j in range(i + 1, end):
            if j in discard_indices:
                continue

            # Our conditional
            if (
                calculate_row_similarity(
                    df.iloc[[i]], df.iloc[[j]], weights, comparison_func
                )
                > threshold
            ):
                # Store the other index and mark it for skipping in future iterations
                discard_indices.append(j)
                index_dict[i].append(j)

    return index_dict


def match_confidence(
    confidences: np.array(float), weights: np.array(float), weights_toggle: bool
) -> float:
    """Combine confidences for row matches into a final confidence

    This is a weighted log-odds based combination of row match confidences
    originating from various record linkage methods. Weights will be applied
    to the linkage methods in order and must be of the same length.

    weights_toggle allows one to turn weights on and off when calling the
    function. False cancels the use of weights.

    Since log-odds have undesirable behaviors at 0 and 1, we truncate at
    +-5, which corresponds to around half a percent probability or
    1 - the same.
    >>> match_confidence(np.array([.6, .9, .0001]), np.array([2,5.7,8]), True)
    2.627759082143462e-12
    >>> match_confidence(np.array([.6, .9, .0001]), np.array([2,5.7,8]), False)
    0.08337802853594725
    """

    if (min(confidences) < 0) or (max(confidences) > 1):
        raise ValueError("Probabilities must be bounded on [0, 1]")

    log_odds = []

    for c in confidences:
        l_o = np.log(c / (1 - c))

        if l_o > 5:
            l_o = 5

        elif l_o < -5:
            l_o = -5

        log_odds.append(l_o)

    if weights_toggle:
        log_odds = log_odds * weights

    l_o_sum = np.sum(log_odds)

    conf_sum = math.e ** (l_o_sum) / (1 + math.e ** (l_o_sum))
    return conf_sum


def determine_comma_role(name: str) -> str:
    """Given a string (someone's name), attempts to determine the role of the
    comma in the name and where it ought to belong.

    Some assumptions are made:
        * If a suffix is included in the name and the name is not just the last
          name(i.e "Doe, Jr), the format is
          (last_name suffix, first and middle name) i.e Doe iv, Jane Elisabeth

        * If a comma is used anywhere else, it is in the format of
          (last_name, first and middle name) i.e Doe, Jane Elisabeth
    Args:
        name: a string representing a name/names of individuals
    Returns:
        the name with or without a comma based on some conditions

    Sample Usage:
    >>> determine_comma_role("Jane Doe, Jr")
    'Jane Doe, Jr'
    >>> determine_comma_role("Doe, Jane Elisabeth")
    ' Jane Elisabeth Doe'
    >>> determine_comma_role("Jane Doe,")
    'Jane Doe'
    >>> determine_comma_role("DOe, Jane")
    ' Jane Doe'
    """
    suffixes = [
        "sr",
        "jr",
        "i",
        "ii",
        "iii",
        "iv",
        "v",
        "vi",
        "vii",
        "viii",
        "ix",
        "x",
    ]
    name_parts = name.lower().split(",")
    # if the comma is just in the end as a typo:
    if len(name_parts[1]) == 0:
        return name_parts[0].title()
    # if just the suffix in the end, leave the name as it is
    if name_parts[1].strip() in suffixes:
        return name.title()
    # at this point either it's just poor name placement, or the suffix is
    # in the beginning of the name. Either way, the first part of the list is
    # the true last name.
    last_part = name_parts.pop(0)
    first_part = " ".join(name_parts)
    return first_part.title() + " " + last_part.title()


def get_likely_name(first_name: str, last_name: str, full_name: str) -> str:
    """Given name related columns, return a person's likely name

    Given different formatting used accross states, errors in data entry
    and missing data, it can be difficult to determine someone's actual
    name. For example, some states have a last name column with values like
    "Doe, Jane", where the person's first name appears to have been erroneously
    included.

    Args:
        first_name: raw value of first name column
        last_name: raw value last name column
        full_name: raw value of name or full_name column
    Returns:
        The most likely full name of the person listed

    Sample Usage:
    >>> get_likely_name("Jane", "Doe", "")
    'Jane Doe'
    >>> get_likely_name("", "", "Jane Doe")
    'Jane Doe'
    >>> get_likely_name("", "Doe, Jane", "")
    'Jane Doe'
    >>> get_likely_name("Jane Doe", "Doe", "Jane Doe")
    'Jane Doe'
    >>> get_likely_name("Jane","","Doe, Sr")
    'Jane Doe, Sr'
    >>> get_likely_name("Jane Elisabeth Doe, IV","Elisabeth","Doe, IV")
    'Jane Elisabeth Doe, Iv'
    >>> get_likely_name("","","Jane Elisabeth Doe, IV")
    'Jane Elisabeth Doe, Iv'
    >>> get_likely_name("Jane","","Doe, Jane, Elisabeth")
    'Jane Elisabeth Doe'
    """
    # first ensure clean input by deleting spaces:
    first_name, last_name, full_name = list(
        map(lambda x: x.lower().strip(), [first_name, last_name, full_name])
    )

    # if data is clean:
    if first_name + " " + last_name == full_name:
        return full_name.title()

    # some names have titles or professions associated with the name. We need to
    # remove those from the name.
    titles = [
        "mr",
        "ms",
        "mrs",
        "miss",
        "prof",
        "dr",
        "doctor",
        "sir",
        "madam",
        "professor",
    ]
    names = [first_name, last_name, full_name]

    for i in range(len(names)):
        # if there is a ',' deal with it accordingly
        if "," in names[i]:
            names[i] = determine_comma_role(names[i])

        names[i] = names[i].replace(".", "").split(" ")
        names[i] = [
            name_part for name_part in names[i] if name_part not in titles
        ]
        names[i] = " ".join(names[i])

    # one last check to remove any pieces that might add extra whitespace
    names = list(filter(lambda x: x != "", names))
    names = " ".join(names)
    names = names.title().replace("  ", " ").split(" ")
    final_name = []
    [final_name.append(x) for x in names if x not in final_name]
    return " ".join(final_name).strip()


def get_street_from_address_line_1(address_line_1: str) -> str:
    """Given an address line 1, return the street name

    Args:
        address_line_1: either street information or PO box
    Returns:
        street name
    Raises:
        ValueError: if string is malformed and no street can be reasonably
            found.

    >>> get_street_from_address_line_1("5645 N. UBER ST")
    'UBER ST'
    >>> get_street_from_address_line_1("")
    Traceback (most recent call last):
        ...
    ValueError: address_line_1 must have whitespace
    >>> get_street_from_address_line_1("PO Box 1111")
    Traceback (most recent call last):
        ...
    ValueError: address_line_1 is PO Box
    >>> get_street_from_address_line_1("300 59 St.")
    '59 St.'
    >>> get_street_from_address_line_1("Uber St.")
    'Uber St.'
    >>> get_street_from_address_line_1("3NW 59th St")
    '59th St'
    """
    if not address_line_1 or address_line_1.isspace():
        raise ValueError("address_line_1 must have whitespace")

    address_line_lower = address_line_1.lower()

    if "po box" in address_line_lower:
        raise ValueError("address_line_1 is PO Box")

    string = []
    address = usaddress.parse(address_line_1)
    for key, val in address:
        if val in ["StreetName", "StreetNamePostType"]:
            string.append(key)

    return " ".join(string)


def name_rank(first_name: str, last_name: str) -> list:
    """Returns a score for the rank of a given first name and last name
    https://github.com/philipperemy/name-dataset
    Args:
        first_name: any string
        last_name: any string
    Returns:
        name rank for first name and last names
        1 is the most common name, only for names in the United States
        First element in the list corresponds to the rank of the first name
        Second element in the list corresponds to the rank of the last name
        Empty or non string values will return None
        Names that are not found in the dataset will return 0

    >>> name_rank("John", "Smith")
    [5, 7]
    >>> name_rank("Adil", "Kassim")
    [0, 7392]
    >>> name_rank(None, 9)
    [None, None]
    """

    # Initialize the NameDataset class
    nd = NameDataset()

    first_name_rank = 0
    last_name_rank = 0
    if isinstance(first_name, str):
        first_name_result = nd.search(first_name)
        if first_name_result and isinstance(first_name_result, dict):
            first_name_data = first_name_result.get("first_name")
            if first_name_data and "rank" in first_name_data:
                first_name_rank = first_name_data["rank"].get(
                    "United States", 0
                )
    else:
        first_name_rank = None
    if isinstance(last_name, str):
        last_name_result = nd.search(last_name)
        if last_name_result and isinstance(last_name_result, dict):
            last_name_data = last_name_result.get("last_name")
            if last_name_data and "rank" in last_name_data:
                last_name_rank = last_name_data["rank"].get("United States", 0)
    else:
        last_name_rank = None
    return [first_name_rank, last_name_rank]


def convert_duplicates_to_dict(df: pd.DataFrame) -> None:
    """Saves to the "output" directory a file where each row represents a string
    matching to another string

    Given a dataframe where each row contains one string in a column and a list
    of strings in another column, the function maps each string in the list to
    the single string.

    Args:
        A pandas dataframe

    Returns
        None. However it outputs a file to the output directory, with 2
        columns. The first, which indicates the duplicated UUIDs, is labeled
        'duplicated_uuids', and the 2nd, which shows the uuids to which the
        deduplicated entries match to, is labeled 'mapped_uuids'.
    """
    deduped_dict = {}
    for i in range(len(df)):
        deduped_uudis = df.iloc[i]["duplicated"]
        for j in range(len(deduped_uudis)):
            deduped_dict.update({deduped_uudis[j]: df.iloc[i]["id"]})

    # now convert dictionary into a csv file
    deduped_df = pd.DataFrame.from_dict(deduped_dict, "index")
    deduped_df = deduped_df.reset_index().rename(
        columns={"index": "duplicated_uuids", 0: "mapped_uuids"}
    )
    deduped_df.to_csv(
        repo_root / "output" / "deduplicated_UUIDs.csv",
        index=False,
        mode="a",
        header=not os.path.exists("../output/deduplicated_UUIDs.csv"),
    )


def deduplicate_perfect_matches(df: pd.DataFrame) -> pd.DataFrame:
    """Return a dataframe with duplicated entries removed.

    Given a dataframe, combines rows that have identical data beyond their
    UUIDs, keeps the first UUID amond the similarly grouped UUIDs, and saves the
    rest of the UUIDS to a file in the "output" directory linking them to the
    first selected UUID.

    Args:
        a pandas dataframe containing contribution data
    Returns:
        a deduplicated pandas dataframe containing contribution data
    """
    # first remove all duplicate entries:
    new_df = df.drop_duplicates()

    # now find the duplicates along all columns but the ID
    new_df = (
        new_df.groupby(df.columns.difference(["id"]).tolist(), dropna=False)[
            "id"
        ]
        .agg(list)
        .reset_index()
        .rename(columns={"id": "duplicated"})
    )
    new_df.index = new_df["duplicated"].str[0].tolist()

    # now convert the duplicated column into a dictionary that can will be
    # an output by only feeding the entries with duplicates
    new_df = new_df.reset_index().rename(columns={"index": "id"})
    convert_duplicates_to_dict(new_df[["id", "duplicated"]])
    new_df = new_df.drop(["duplicated"], axis=1)
    return new_df


def cleaning_company_column(company_entry: str) -> str:
    """
    Given a string, check if it contains a variation of self employed, unemployed,
    or retired and return the standardized version.

    Args:
        company: string of inputted company names
    Returns:
        standardized for retired, self employed, and unemployed,
        or original string if no match or empty string

    >>> cleaning_company_column("Retireed")
    'Retired'
    >>> cleaning_company_column("self")
    'Self Employed'
    >>> cleaning_company_column("None")
    'Unemployed'
    >>> cleaning_company_column("N/A")
    'Unemployed'
    """

    if not company_entry:
        return company_entry

    company_edited = company_entry.lower()

    if company_edited == "n/a":
        return "Unemployed"

    company_edited = re.sub(r"[^\w\s]", "", company_edited)

    if (
        company_edited == "retired"
        or company_edited == "retiree"
        or company_edited == "retire"
        or "retiree" in company_edited
    ):
        return "Retired"

    elif (
        "self employe" in company_edited
        or "freelance" in company_edited
        or company_edited == "self"
        or company_edited == "independent contractor"
    ):
        return "Self Employed"
    elif (
        "unemploye" in company_edited
        or company_edited == "none"
        or company_edited == "not employed"
        or company_edited == "nan"
    ):
        return "Unemployed"

    else:
        return company_edited


def standardize_corp_names(company_name: str) -> str:
    """Given an employer name, return the standardized version

    Args:
        company_name: corporate name
    Returns:
        standardized company name

    >>> standardize_corp_names('MI BEER WINE WHOLESALERS ASSOC')
    'MI BEER WINE WHOLESALERS ASSOCIATION'

    >>> standardize_corp_names('MI COMMUNITY COLLEGE ASSOCIATION')
    'MI COMMUNITY COLLEGE ASSOCIATION'

    >>> standardize_corp_names('STEPHANIES CHANGEMAKER FUND')
    'STEPHANIES CHANGEMAKER FUND'

    """

    company_name_split = company_name.upper().split(" ")

    for i in range(len(company_name_split)):
        if company_name_split[i] in list(COMPANY_TYPES.keys()):
            hold = company_name_split[i]
            company_name_split[i] = COMPANY_TYPES[hold]

    new_company_name = " ".join(company_name_split)
    return new_company_name


def get_address_number_from_address_line_1(address_line_1: str) -> str:
    """Given an address line 1, return the building number or po box

    Args:
        address_line_1: either street information or PO box
    Returns:
        address or po box number

    Sample Usage:
    >>> get_address_number_from_address_line_1('6727 W. Corrine Dr.  Peoria,AZ 85381')
    '6727'
    >>> get_address_number_from_address_line_1('P.O. Box 5456  Sun City West ,AZ 85375')
    '5456'
    >>> get_address_number_from_address_line_1('119 S 5th St  Niles,MI 49120')
    '119'
    >>> get_address_number_from_address_line_1(
    ...     '1415 PARKER STREET APT 251	DETROIT	MI	48214-0000'
    ... )
    '1415'
    """

    address_line_1_components = usaddress.parse(address_line_1)

    for i in range(len(address_line_1_components)):
        if address_line_1_components[i][1] == "AddressNumber":
            return address_line_1_components[i][0]
        elif address_line_1_components[i][1] == "USPSBoxID":
            return address_line_1_components[i][0]
    raise ValueError("Can not find Address Number")


def create_network_nodes(df: pd.DataFrame) -> nx.MultiDiGraph:
    """Takes in a dataframe and generates a MultiDiGraph where the nodes are
    entity names, and the rest of the dataframe columns make the node attributes

    Args:
        df: a pandas dataframe (complete_individuals_table /
        complete_organizations_table)

    Returns:
        A Networkx MultiDiGraph with nodes lacking any edges
    """
    G = nx.MultiDiGraph()
    # first check if df is individuals or organizations dataset
    if "name" in df.columns:
        node_name = "name"
    else:
        node_name = "full_name"

    for _, row in df.iterrows():
        G.add_node(row[node_name])
        for column in df.columns:
            nx.set_node_attributes(G, row[column], name=column)

    return G<|MERGE_RESOLUTION|>--- conflicted
+++ resolved
@@ -1,11 +1,3 @@
-<<<<<<< HEAD
-"""
-Module for performing record linkage on state campaign finance dataset
-
-"""
-
-=======
->>>>>>> 9399f103
 import math
 import os.path
 import re
