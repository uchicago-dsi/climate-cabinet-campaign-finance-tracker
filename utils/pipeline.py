import sys

import pandas as pd

<<<<<<< HEAD
from utils.arizona import ArizonaCleaner
from utils.michigan import MichiganCleaner
from utils.minnesota import MinnesotaCleaner
from utils.pennsylvania import PennsylvaniaCleaner
=======
from utils.pennsylvania import PennsylvaniaCleaner

sys.path.append("/home/alankagiri/2023-fall-clinic-climate-cabinet")

# import state cleaners here.
>>>>>>> 173c16d7

state_cleaners = [
<<<<<<< HEAD
    ArizonaCleaner(),
    MichiganCleaner(),
    MinnesotaCleaner(),
=======
    # ArizonaCleaner(),
    # MichiganCleaner(),
    # MinnesotaCleaner(),
>>>>>>> 173c16d7
    PennsylvaniaCleaner(),
]

if __name__ == "__main__":
    single_state_individuals_tables = []
    single_state_organizations_tables = []
    single_state_transactions_tables = []
    for state_cleaner in state_cleaners:
        (
            individuals_table,
            organizations_table,
            transactions_table,
        ) = state_cleaner.clean_state()
        single_state_individuals_tables.append(individuals_table)
        single_state_organizations_tables.append(organizations_table)
        single_state_transactions_tables.append(transactions_table)

    complete_individuals_table = pd.concat(single_state_individuals_tables)
    complete_organizations_table = pd.concat(single_state_organizations_tables)
    # complete_transactions_table = pd.concat(single_state_transactions_tables)<|MERGE_RESOLUTION|>--- conflicted
+++ resolved
@@ -2,29 +2,15 @@
 
 import pandas as pd
 
-<<<<<<< HEAD
 from utils.arizona import ArizonaCleaner
 from utils.michigan import MichiganCleaner
 from utils.minnesota import MinnesotaCleaner
 from utils.pennsylvania import PennsylvaniaCleaner
-=======
-from utils.pennsylvania import PennsylvaniaCleaner
-
-sys.path.append("/home/alankagiri/2023-fall-clinic-climate-cabinet")
-
-# import state cleaners here.
->>>>>>> 173c16d7
 
 state_cleaners = [
-<<<<<<< HEAD
-    ArizonaCleaner(),
-    MichiganCleaner(),
-    MinnesotaCleaner(),
-=======
     # ArizonaCleaner(),
     # MichiganCleaner(),
     # MinnesotaCleaner(),
->>>>>>> 173c16d7
     PennsylvaniaCleaner(),
 ]
 
