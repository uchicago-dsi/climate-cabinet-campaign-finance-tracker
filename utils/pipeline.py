import pandas as pd

<<<<<<< HEAD
# import state cleaners here
from utils.arizona import ArizonaCleaner
=======
from utils.arizona import ArizonaCleaner
from utils.michigan import MichiganCleaner
from utils.minnesota import MinnesotaCleaner
from utils.pennsylvania import PennsylvaniaCleaner
>>>>>>> 57390b33

state_cleaners = [
    ArizonaCleaner(),
<<<<<<< HEAD
    # MichiganCleaner(),
    # MinnesotaCleaner(),
    # PennsylvaniaCleaner(),
=======
    MichiganCleaner(),
    MinnesotaCleaner(),
    PennsylvaniaCleaner(),
>>>>>>> 57390b33
]

if __name__ == "__main__":
    single_state_individuals_tables = []
    single_state_organizations_tables = []
    single_state_transactions_tables = []
    for state_cleaner in state_cleaners:
        (
            individuals_table,
            organizations_table,
            transactions_table,
        ) = state_cleaner.clean_state()
        single_state_individuals_tables.append(individuals_table)
        single_state_organizations_tables.append(organizations_table)
        single_state_transactions_tables.append(transactions_table)

    complete_individuals_table = pd.concat(single_state_individuals_tables)
    complete_organizations_table = pd.concat(single_state_organizations_tables)
    # complete_transactions_table = pd.concat(single_state_transactions_tables)<|MERGE_RESOLUTION|>--- conflicted
+++ resolved
@@ -1,26 +1,16 @@
 import pandas as pd
 
-<<<<<<< HEAD
-# import state cleaners here
-from utils.arizona import ArizonaCleaner
-=======
 from utils.arizona import ArizonaCleaner
 from utils.michigan import MichiganCleaner
 from utils.minnesota import MinnesotaCleaner
 from utils.pennsylvania import PennsylvaniaCleaner
->>>>>>> 57390b33
+
 
 state_cleaners = [
     ArizonaCleaner(),
-<<<<<<< HEAD
-    # MichiganCleaner(),
-    # MinnesotaCleaner(),
-    # PennsylvaniaCleaner(),
-=======
     MichiganCleaner(),
     MinnesotaCleaner(),
     PennsylvaniaCleaner(),
->>>>>>> 57390b33
 ]
 
 if __name__ == "__main__":
