### Data

This directory contains information for use in this project. 

<<<<<<< HEAD
Please make sure to document each source file here.

#### Pennsylvania Campaign Finance Data
##### Summary
The Pennsylvania Campaign Finance Data comes from the Pennsylvania Government Website’s Full Finance Campaign Report section. To see the actual forms and reports those can be found here: https://www.dos.pa.gov/VotingElections/CandidatesCommittees/FormsReports/Pages/default.aspx. No defenses or anti-captcha mechanisms exist to monitor access to the data. The data is stored in the form of csvs, but is named with a .txt and .zip tag depending on the year. This is because while the data spans from 1987-2022, there are incongruences in the formatting. The pre-2000 data have their sub-categories listed as separate links in the form of .txt, while the post-2000 years have each year as a .zip nested file that contains the sub-categories. Additionally, 2022 has 2 additional fields (Timestamp & Reported ID) in the filer report, making it have more columns than previous years.

##### Format
- The data consists of csv files organized according to year, with each annual file having 5 files/categories: contributions, debt, expenditures, basic filer info, and other receipts. While there is a readme file, it is largely ineffectual since it merely describes some of the data types. A more useful description can be found on the https://www.dos.pa.gov/VotingElections/CandidatesCommittees/CampaignFinance/Resources/Pages/Technical-Specifications.aspx page, which redirects to a page that better details what the data is about. Even then one must consult the filing documentations like the report cover sheet, and its various Schedules, to better understand how some of the values (like filerType) can be intepreted.
- As mentioned, in 2022 there were changes to the format of the data, including concatenating the name fields (no more separate fields for first, middle and last name), the treasurer’s address fields were removed in the filer document, party codes were updated to be more intuitive, and some more minor adjustments. 

##### Features
- The following statewide offices, which can be grouped into administrative, judicial, and legislative appointments, are required to file out the finance reports: 

- Administrative:
1. GOV: Governor
2. LTG: Liutenant Gov
3. ATT: Attorney General
4. AUD: Auditor General 
5. TRE: State Treasurer

- Judicial:
6. SPM: Justice of the Supreme Court
7. SPR: Judge of the Superior Court
8. CCJ: Judge of the CommonWealth Court
9. CPJ: Judge of the Court of Common Pleas 
10. MCJ: Judge of the Municipal Court 
11. TCJ: Judge of the Traffic Crt

- Legislative:
12. STS: Senator (General Assembly)
13. STH: Representative (General Assembly)

-Other:
14. OTH: Other candidates for local offices
=======
#### Michigan Campaign Finance Data

##### Summary
The Michigan Campaign Finance data are publicly available on the 
[Michigan Department of State Website](https://miboecfr.nictusa.com/cfr/dumpall/cfrdetail/)
in txt format and has a captcha button functions as an anti-web scraping defense; however, the yearly campaign finance records are directly available at the link above. 

The developers of this project have stored the 1995-2023 Michigan campaign finance 
contribution data and READMEs in a Google Drive for the duration of this project.

##### Features
- This dataset covers 1998 to 2023
- The contributions data are stored in tab separated text files with naming conventions {year}_mi_cfr_contribution_00.txt, in which only the 00 file contains a header. The data includes RUNTIME in the header which indicates the time these transactions were exported from the Bureau of Elections database. RUNTIME is only indluded in the header.

- Transactions Required to Report
    1. Beginning in January 2014, committees spending or receiving $5,000 or more in a calendar year were required to file electronically.
    2. The Michigan Secretary of State website notes that, "when filing electronically, all of the information submitted by the committee is made available and information is not changed or manipulated by the Bureau of Elections".
    3. Independent Expenditures from an individual of over $100.01 in a calendar year must be reported with the individuals employer information and occupation. The committee reveiving this information must report it on campaign statements. More iformations on Individuals and the Michigan Campaign Finance Act (MCFA) is available [here](https://mertsplus.com/mertsuserguide/index.php?n=MANUALS.AppendixQ).

- Additional information: 
    1. The MI Campaign Finance Data includes contributions/expenditures for federal and state legislators and representatives, as well as local elections.
    2. Contribution Type Accronyms 
        - DIS: District Party
        - STA: State Party
        - BAL: Ballot Question
        - COU: County Party
        - POL: Political Party
        - GUB: Gubernatorial
        - CAN: Candidate
        - IND: Independent PAC.   

#### Minnesota Campaign Finance Data

##### Summary
- The Minnesota Campaign Finance data are publicly available on the 
[Minnesota Campaign Finance and Public Disclosure Board](https://cfb.mn.gov/reports-and-data/self-help/data-downloads/campaign-finance/) in csv format and has no anti-webscraping defenses. 

- However, there is an glitch in the data available through the Data Downloads page above: this dataset does not include contributions reported by the committees of candidates for State Court of Appeals Judge. Consequently, I have utilized an alternative dataset provided by the Minnesota Campaign Finance website developer. This dataset comprises 10 separate CSV files, each documenting contributions made to a specific recipient type from 1998 to 2023. I have consolidated these files into a single dataset to ensure comprehensive coverage.

- The old dataset comprises itemized records of contributions and expenditures made since 2015, specifically including transactions exceeding $200, which aligns with the reporting threshold set at $200 in Minnesota campaign finance regulations. The new dataset itemizes all contributions to candidates from 1998 to 2023.

- For the purpose of our project I will focus on contribution, not expenditure.

##### Features
- Races / Office Sought:
    1. Governor (GC) 
    2. Attorney General(AG)
    3. Secretary of State(SS)
    4. State Auditor(SA)
    5. State Treasurer (ST, this office was abolished in 2003 and no longer exists)
    6. State Senator(Senate)
    7. State Representative(House)
    8. State Supreme Court Justice(SC)
    9. State Appeals Court Judge(AP) 
    10. State District Court Judge(DC)

- This dataset covers 1998 to present

- Trasactions required to report and itemize: Contributions received from any particular source in excess of $200 within a calendar year

- Limitation:
    1. This new dataset only covers contributions made to candidates, i.e., all recipients are candidates
    2. Only covers contributions over 200$ by MN campaign finance regulation
    3. This dataset only dates back to 1998. Pre-1998 is not digitized so access to that data is limited to paper reports.


- Additional information: 
    1. in-kind: Donations of things other than money are in-kind contributions to the receiving entity
    2. For the purpose of our project, I created a separate column of total donation by summing both monetary donation and in-kind donation
    3. Type and Subtype Acronym:
        - PCC: Political Contribution Committee
        - PTU: Political Party Unit
        - PCF - Political Committee Fund
        - PF: Political Fund
        - PC: Political Committee
        - PCN: Positive Community Norms
        - PFN: Professional Fundraising Network
        - IEF: Independent Expenditure Fund
        - IEC: Independent Expenditure Committee
        - BC: Ballot Committee
    4. Recipient Type and Subtype: 
        - Candidates: Recipient Type PCC 
        - Party Units: Recipient Type PTU
        - State Party Units: Recipient Type PTU, Recipient Subtype SPU
        - Party Unit Caucus Committees: Recipient Type PTU, Recipient subtype CAU
        - Local Party Units: Recipient Type PTU
        - Committees and Funds: Recipient Type PCF, Recipient Subtype PF, PC, PCN, PFN, IEF, IEC, BC
        - Independent Expenditure Committees and Funds: Recipient Type PCF, Recipient Subtype IEF, IE
    5. Contributors whose total contributions exceed $200 are individually itemized in separate rows. Contributions from donors who each give $200 or less are reported as aggregate totals and are not included in this dataset by definition.
    6. Contributor/donor Types:
        - C: Candidate Committee 
        - I: Individual 
        - L: Lobbyist  
        - F: Political Committee/Fund  
        - S: Self 
        - P: Party Unit 
        - H: Registered with Hennepin County 
        - O: Other 
    7. The new dataset has 467 missing rows, of which belong to "Registration fee for Netroots event" and have no recipient, donor, or total donation amount.

#### Pennsylvania Campaign Finance Data
##### Accessibility
- The data comes from the Pennsylvania Government Website’s Full Finance Campaign Report section. To see the actual forms and reports those can be found here: https://www.dos.pa.gov/VotingElections/CandidatesCommittees/FormsReports/Pages/default.aspx

##### Format
- The data consists of csv files organized according to year, with each annual file having 5 files/categories: contributions, debt, expenditures, basic filer info, and other receipts. While there is a readme file, it is largely ineffectual since it merely describes some of the data types. A more useful description can be found on the https://www.dos.pa.gov/VotingElections/CandidatesCommittees/CampaignFinance/Resources/Pages/Technical-Specifications.aspx page, which redirects to a page that better details what the data is about. Even then one must consult the filing documentations like the report cover sheet, its various Schedules.
- In 2022 there were changes to the format of the data, including concatenating the name fields (no more separate fields for first, middle and last name), the treasurer’s address fields were removed in the filer document, party codes were updated to be more intuitive, and some more minor adjustments. 

##### Defenses
None

##### Races
Races included (i.e state legislator, mayoral, city council, etc)
- Seems to be filed by any candidates running for any level of government, notably statewide, legislative, and judicial offices (general and municipal elections)

##### Years that the Dataset covers: 1987-2023

##### Reporting:
Who is required to report their contributions:
- Candidates, political committees, and contributing lobbyists are required to disclose expenditures and contributions through the Campaign Finance Report document. However they can fill out a statement in lieu of a full report when the amount of contributions (including in-kind contributions) received, the amount of money expended, and the liabilities incurred each did not exceed $250.00 during the reporting period. This means that the cumulative contributions received, the money expended, and liabilities incurred in the entire reporting period (campaign cycle), each did not exceed $250.00  
- Unless the incurred contributions and expenditures do not individually exceed $250. If they don’t exceed then they can file a statement instead of a report. I am unsure where this leaves individuals, but I am still scouring for this information. 
>>>>>>> 5006eb78

##### Limits to the dataset
- Although there is a README file detailing what the dataset columns are, the column don’t match up with the format of some of the documents, so one has to cross match manually which can be tricky, especially with columns that have many NaN values. 
- The Finance Report states that a record must be kept for any contribution over $10, but  “Contributions and receipts of $50.00 or less per contributor, during the reporting period, need not be itemized on the report” … this might mean that if 1,000 people for instance donate $50 or less, there could be potentially thousands/tens of thousands of $$ not shown on the data.

##### Other Relevant Information
<<<<<<< HEAD
1. Candidates, political committees, and contributing lobbyists are required to disclose expenditures and contributions through the Campaign Finance Report document. However they can fill out a statement in lieu of a full report when the amount of contributions (including in-kind contributions) received, the amount of money expended, and the liabilities incurred each did not exceed $250.00 during the reporting period. This means that the cumulative contributions received, the money expended, and liabilities incurred in the entire reporting period (campaign cycle), each did not exceed $250.00. 

2. Debts that are forgiven are considered contributions, but double counting is prevented as the data is reviewed and updated months after the last filing period, allowing for data that was classified as debt to be itemized as a contribution. Corporations or unincorporated associations are prohibited from forgiving debts and thus contributing in this manner.   

3. The Finance Report states that a record must be kept for any contribution over $10, but “Contributions and receipts of $50.00 or less per contributor, during the reporting period, need not be itemized on the report” … this might mean that if 1,000 people for instance donate $50 or less, there could be potentially thousands/tens of thousands of $$ not shown on the data, even though this information is recorded. This means that the total contributions that filers itemize does not necessarily reflect the total contributions they received. 

4. Transparency USA has aggregated data on the contributions of individuals and committees. This could be a helpful source to cross-check the data and potentially help alleviate the debt-contribution issue.    
=======
1. Filer Document: Contains info about each filer. Filers range from interest groups, individuals, committees (including PACs like VisionPAC, Build PA PAC...etc), and private organizations. The filer document is needed to trace the contributions dataset to the individuals who filed them.    
2. Debts that are forgiven are considered contributions, but double counting is prevented as the data is reviewed and updated months after the last filing period, allowing for data that was classified as debt to be itemized as a contribution. Corporations or unincorporated associations are prohibited from forgiving debts and thus contributing in this manner.    
3. Transparency USA has aggregated data on the contributions of individuals and committees. This could be a helpful source to cross-check the data and potentially help alleviate the debt-contribution issue.    
>>>>>>> 5006eb78
<|MERGE_RESOLUTION|>--- conflicted
+++ resolved
@@ -2,42 +2,8 @@
 
 This directory contains information for use in this project. 
 
-<<<<<<< HEAD
 Please make sure to document each source file here.
 
-#### Pennsylvania Campaign Finance Data
-##### Summary
-The Pennsylvania Campaign Finance Data comes from the Pennsylvania Government Website’s Full Finance Campaign Report section. To see the actual forms and reports those can be found here: https://www.dos.pa.gov/VotingElections/CandidatesCommittees/FormsReports/Pages/default.aspx. No defenses or anti-captcha mechanisms exist to monitor access to the data. The data is stored in the form of csvs, but is named with a .txt and .zip tag depending on the year. This is because while the data spans from 1987-2022, there are incongruences in the formatting. The pre-2000 data have their sub-categories listed as separate links in the form of .txt, while the post-2000 years have each year as a .zip nested file that contains the sub-categories. Additionally, 2022 has 2 additional fields (Timestamp & Reported ID) in the filer report, making it have more columns than previous years.
-
-##### Format
-- The data consists of csv files organized according to year, with each annual file having 5 files/categories: contributions, debt, expenditures, basic filer info, and other receipts. While there is a readme file, it is largely ineffectual since it merely describes some of the data types. A more useful description can be found on the https://www.dos.pa.gov/VotingElections/CandidatesCommittees/CampaignFinance/Resources/Pages/Technical-Specifications.aspx page, which redirects to a page that better details what the data is about. Even then one must consult the filing documentations like the report cover sheet, and its various Schedules, to better understand how some of the values (like filerType) can be intepreted.
-- As mentioned, in 2022 there were changes to the format of the data, including concatenating the name fields (no more separate fields for first, middle and last name), the treasurer’s address fields were removed in the filer document, party codes were updated to be more intuitive, and some more minor adjustments. 
-
-##### Features
-- The following statewide offices, which can be grouped into administrative, judicial, and legislative appointments, are required to file out the finance reports: 
-
-- Administrative:
-1. GOV: Governor
-2. LTG: Liutenant Gov
-3. ATT: Attorney General
-4. AUD: Auditor General 
-5. TRE: State Treasurer
-
-- Judicial:
-6. SPM: Justice of the Supreme Court
-7. SPR: Judge of the Superior Court
-8. CCJ: Judge of the CommonWealth Court
-9. CPJ: Judge of the Court of Common Pleas 
-10. MCJ: Judge of the Municipal Court 
-11. TCJ: Judge of the Traffic Crt
-
-- Legislative:
-12. STS: Senator (General Assembly)
-13. STH: Representative (General Assembly)
-
--Other:
-14. OTH: Other candidates for local offices
-=======
 #### Michigan Campaign Finance Data
 
 ##### Summary
@@ -138,44 +104,54 @@
         - O: Other 
     7. The new dataset has 467 missing rows, of which belong to "Registration fee for Netroots event" and have no recipient, donor, or total donation amount.
 
+
 #### Pennsylvania Campaign Finance Data
-##### Accessibility
-- The data comes from the Pennsylvania Government Website’s Full Finance Campaign Report section. To see the actual forms and reports those can be found here: https://www.dos.pa.gov/VotingElections/CandidatesCommittees/FormsReports/Pages/default.aspx
+##### Summary
+- The Pennsylvania Campaign Finance Data comes from the Pennsylvania Government Website’s Full Finance Campaign Report section. To see the actual forms and reports 
+those can be found here: https://www.dos.pa.gov/VotingElections/CandidatesCommittees/FormsReports/Pages/default.aspx. No defenses or anti-captcha mechanisms exist 
+to monitor access to the data. The data is stored in the form of csvs, but is named with a .txt and .zip tag depending on the year. This is because while the data
+spans from 1987-2022, there are incongruences in the formatting. The pre-2000 data have their sub-categories listed as separate links in the form of .txt, while the 
+post-2000 years have each year as a .zip nested file that contains the sub-categories. Additionally, 2022 has 2 additional fields (Timestamp & Reported ID) in the 
+filer report, making it have more columns than previous years.
 
 ##### Format
-- The data consists of csv files organized according to year, with each annual file having 5 files/categories: contributions, debt, expenditures, basic filer info, and other receipts. While there is a readme file, it is largely ineffectual since it merely describes some of the data types. A more useful description can be found on the https://www.dos.pa.gov/VotingElections/CandidatesCommittees/CampaignFinance/Resources/Pages/Technical-Specifications.aspx page, which redirects to a page that better details what the data is about. Even then one must consult the filing documentations like the report cover sheet, its various Schedules.
-- In 2022 there were changes to the format of the data, including concatenating the name fields (no more separate fields for first, middle and last name), the treasurer’s address fields were removed in the filer document, party codes were updated to be more intuitive, and some more minor adjustments. 
+- The data consists of csv files organized according to year, with each annual file having 5 files/categories: contributions, debt, expenditures, basic filer info, and other receipts. While there is a readme file, it is largely ineffectual since it merely describes some of the data types. A more useful description can be found on the https://www.dos.pa.gov/VotingElections/CandidatesCommittees/CampaignFinance/Resources/Pages/Technical-Specifications.aspx page, which redirects to a page that better details what the data is about. Even then one must consult the filing documentations like the report cover sheet, and its various Schedules, to better understand how some of the values (like filerType) can be intepreted.
+- As mentioned, in 2022 there were changes to the format of the data, including concatenating the name fields (no more separate fields for first, middle and last name), the treasurer’s address fields were removed in the filer document, party codes were updated to be more intuitive, and some more minor adjustments. 
 
-##### Defenses
-None
+##### Features
+- The following statewide offices, which can be grouped into administrative, judicial, and legislative appointments, are required to file out the finance reports: 
 
-##### Races
-Races included (i.e state legislator, mayoral, city council, etc)
-- Seems to be filed by any candidates running for any level of government, notably statewide, legislative, and judicial offices (general and municipal elections)
+- Administrative:
+1. GOV: Governor
+2. LTG: Liutenant Gov
+3. ATT: Attorney General
+4. AUD: Auditor General 
+5. TRE: State Treasurer
 
-##### Years that the Dataset covers: 1987-2023
+- Judicial:
+6. SPM: Justice of the Supreme Court
+7. SPR: Judge of the Superior Court
+8. CCJ: Judge of the CommonWealth Court
+9. CPJ: Judge of the Court of Common Pleas 
+10. MCJ: Judge of the Municipal Court 
+11. TCJ: Judge of the Traffic Crt
 
-##### Reporting:
-Who is required to report their contributions:
-- Candidates, political committees, and contributing lobbyists are required to disclose expenditures and contributions through the Campaign Finance Report document. However they can fill out a statement in lieu of a full report when the amount of contributions (including in-kind contributions) received, the amount of money expended, and the liabilities incurred each did not exceed $250.00 during the reporting period. This means that the cumulative contributions received, the money expended, and liabilities incurred in the entire reporting period (campaign cycle), each did not exceed $250.00  
-- Unless the incurred contributions and expenditures do not individually exceed $250. If they don’t exceed then they can file a statement instead of a report. I am unsure where this leaves individuals, but I am still scouring for this information. 
->>>>>>> 5006eb78
+- Legislative:
+12. STS: Senator (General Assembly)
+13. STH: Representative (General Assembly)
+
+-Other:
+14. OTH: Other candidates for local offices
 
 ##### Limits to the dataset
 - Although there is a README file detailing what the dataset columns are, the column don’t match up with the format of some of the documents, so one has to cross match manually which can be tricky, especially with columns that have many NaN values. 
 - The Finance Report states that a record must be kept for any contribution over $10, but  “Contributions and receipts of $50.00 or less per contributor, during the reporting period, need not be itemized on the report” … this might mean that if 1,000 people for instance donate $50 or less, there could be potentially thousands/tens of thousands of $$ not shown on the data.
 
 ##### Other Relevant Information
-<<<<<<< HEAD
 1. Candidates, political committees, and contributing lobbyists are required to disclose expenditures and contributions through the Campaign Finance Report document. However they can fill out a statement in lieu of a full report when the amount of contributions (including in-kind contributions) received, the amount of money expended, and the liabilities incurred each did not exceed $250.00 during the reporting period. This means that the cumulative contributions received, the money expended, and liabilities incurred in the entire reporting period (campaign cycle), each did not exceed $250.00. 
 
 2. Debts that are forgiven are considered contributions, but double counting is prevented as the data is reviewed and updated months after the last filing period, allowing for data that was classified as debt to be itemized as a contribution. Corporations or unincorporated associations are prohibited from forgiving debts and thus contributing in this manner.   
 
 3. The Finance Report states that a record must be kept for any contribution over $10, but “Contributions and receipts of $50.00 or less per contributor, during the reporting period, need not be itemized on the report” … this might mean that if 1,000 people for instance donate $50 or less, there could be potentially thousands/tens of thousands of $$ not shown on the data, even though this information is recorded. This means that the total contributions that filers itemize does not necessarily reflect the total contributions they received. 
 
-4. Transparency USA has aggregated data on the contributions of individuals and committees. This could be a helpful source to cross-check the data and potentially help alleviate the debt-contribution issue.    
-=======
-1. Filer Document: Contains info about each filer. Filers range from interest groups, individuals, committees (including PACs like VisionPAC, Build PA PAC...etc), and private organizations. The filer document is needed to trace the contributions dataset to the individuals who filed them.    
-2. Debts that are forgiven are considered contributions, but double counting is prevented as the data is reviewed and updated months after the last filing period, allowing for data that was classified as debt to be itemized as a contribution. Corporations or unincorporated associations are prohibited from forgiving debts and thus contributing in this manner.    
-3. Transparency USA has aggregated data on the contributions of individuals and committees. This could be a helpful source to cross-check the data and potentially help alleviate the debt-contribution issue.    
->>>>>>> 5006eb78
+4. Transparency USA has aggregated data on the contributions of individuals and committees. This could be a helpful source to cross-check the data and potentially help alleviate the debt-contribution issue.    